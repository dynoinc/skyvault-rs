use std::collections::BTreeMap;

use futures::TryStreamExt;
use thiserror::Error;
use tonic::{Request, Response, Status};

use crate::metadata::TableName;
use crate::proto::{self};
use crate::runs::{RunError as RunsError, RunId, WriteOperation, build_runs};
use crate::{metadata, storage};

#[derive(Error, Debug)]
pub enum WriterServiceError {
    #[error("Metadata error: {0}")]
    MetadataError(#[from] metadata::MetadataError),

    #[error("Storage error: {0}")]
    StorageError(#[from] storage::StorageError),

    #[error("Run error: {0}")]
    RunError(#[from] RunsError),

    #[error("Internal error: {0}")]
    Internal(String),
}

struct WriteReq {
    ops: Vec<WriteOperation>,
    tx: tokio::sync::oneshot::Sender<Result<metadata::SeqNo, Status>>,
}

pub struct MyWriter {
    tx: tokio::sync::mpsc::Sender<WriteReq>,
    table_cache: metadata::TableCache,
}

impl MyWriter {
    #[must_use]
    pub fn new(metadata: metadata::MetadataStore, storage: storage::ObjectStore) -> Self {
        let table_cache = metadata::TableCache::new(metadata.clone());
        let (tx, rx) = tokio::sync::mpsc::channel(100);

        tokio::spawn(async move {
            Self::process_batch_queue(metadata, storage, rx).await;
        });

        Self { tx, table_cache }
    }

    async fn process_batch_queue(
        metadata: metadata::MetadataStore,
        storage: storage::ObjectStore,
        mut rx: tokio::sync::mpsc::Receiver<WriteReq>,
    ) {
        while let Some(item) = rx.recv().await {
            let mut ops_count = item.ops.len();
            let mut ops = vec![item.ops];
            let mut tx = vec![item.tx];

            let timeout = tokio::time::sleep(std::time::Duration::from_millis(250));
            tokio::pin!(timeout);

            loop {
                tokio::select! {
                    biased;

                    maybe_item = rx.recv() => {
                        match maybe_item {
                            Some(item) => {
                                ops_count += item.ops.len();
                                ops.push(item.ops);
                                tx.push(item.tx);

                                // If we've collected enough items, process the batch immediately
                                if ops_count >= 50_000 {
                                    break;
                                }
                            },
                            None => {
                                break;
                            }
                        }
                    },

                    () = &mut timeout => {
                        break;
                    }
                }
            }

            match Self::process_batch(&metadata, &storage, ops).await {
                Ok(seq_no) => {
                    for item in tx.drain(..) {
                        let _ = item.send(Ok(seq_no));
                    }
                },
                Err(e) => {
                    let status = Status::internal(e.to_string());
                    for item in tx.drain(..) {
                        let _ = item.send(Err(status.clone()));
                    }
                },
            }
        }

        tracing::info!("Batch queue closed");
    }

    async fn process_batch(
        metadata: &metadata::MetadataStore,
        storage: &storage::ObjectStore,
        batch: Vec<Vec<WriteOperation>>,
    ) -> Result<metadata::SeqNo, WriterServiceError> {
        let sorted_ops = batch
            .into_iter()
            .flat_map(|req| req.into_iter())
            .map(|op| (op.key().to_string(), op))
            .collect::<BTreeMap<_, _>>();

        let ops_stream = futures::stream::iter(sorted_ops.into_values().map(Ok));
        let wal_runs: Vec<_> = build_runs(ops_stream).try_collect().await?;

        let mut wal_run_ids = Vec::new();
        for (run_data, stats) in wal_runs {
            let run_id = RunId(ulid::Ulid::new().to_string());
            storage.put_run(run_id.clone(), run_data).await?;
            wal_run_ids.push((run_id, stats));
        }

        let seq_no = metadata.append_wal(wal_run_ids).await?;
        Ok(seq_no)
    }
}

#[tonic::async_trait]
impl proto::writer_service_server::WriterService for MyWriter {
    async fn write_batch(
        &self,
        req: Request<proto::WriteBatchRequest>,
    ) -> Result<Response<proto::WriteBatchResponse>, Status> {
        if req.get_ref().tables.is_empty() {
            return Err(Status::invalid_argument("No writes provided"));
        }

        let mut ops: Vec<WriteOperation> = Vec::new();
        for mut table in req.into_inner().tables.drain(..) {
            if table.table_name.is_empty() || table.table_name.contains(".") {
                return Err(Status::invalid_argument(
                    "Table name cannot be empty or contain a dot",
                ));
            }

            for item in table.items.drain(..) {
                let table_id = self
                    .table_cache
                    .get_table_id(TableName::from(table.table_name.clone()))
                    .await
                    .map_err(|e| Status::internal(e.to_string()))?;
                let key = format!("{}.{}", table_id, item.key);
                match item.operation {
                    Some(proto::write_batch_item::Operation::Value(value)) => {
                        ops.push(WriteOperation::Put(key, value));
                    },
                    None => {
                        ops.push(WriteOperation::Delete(key));
                    },
                }
            }
        }

        let (tx, rx) = tokio::sync::oneshot::channel();
        self.tx
            .send(WriteReq { ops, tx })
            .await
            .map_err(|e| Status::internal(format!("Failed to send batch: {e}")))?;

        let seq_no = rx
            .await
            .map_err(|e| Status::internal(format!("Failed to receive batch result: {e}")))??;

        Ok(Response::new(proto::WriteBatchResponse {
            seq_no: seq_no.into(),
        }))
    }
}

#[cfg(test)]
mod tests {
    use super::*;
    use crate::metadata::TableConfig;
<<<<<<< HEAD
    use crate::proto::writer_service_server::WriterService;
    use crate::test_utils::{setup_test_db, setup_test_object_store};
=======
    use crate::test_utils::{docker_is_available, setup_test_db, setup_test_object_store};
>>>>>>> e64bdae7

    #[tokio::test]
    async fn test_writer_service() {
        if !docker_is_available() {
            eprintln!("Docker not running - skipping test");
            return;
        }
        let (metadata, _postgres) = setup_test_db().await.unwrap();
        let (storage, _minio) = setup_test_object_store().await.unwrap();

        // Create a table
        let table_name = "test_table";
        metadata
            .create_table(
                TableName::from(table_name.to_string()),
                TableConfig::default(),
            )
            .await
            .unwrap();

        let writer = MyWriter::new(metadata, storage);

        let response = writer
            .write_batch(Request::new(proto::WriteBatchRequest {
                tables: vec![proto::TableWriteBatchRequest {
                    table_name: table_name.to_string(),
                    items: vec![proto::WriteBatchItem {
                        key: "test".to_string(),
                        operation: Some(proto::write_batch_item::Operation::Value(vec![1, 2, 3])),
                    }],
                }],
            }))
            .await
            .unwrap();

        let seq_no = response.into_inner().seq_no;
        assert_eq!(seq_no, 1);
    }
}<|MERGE_RESOLUTION|>--- conflicted
+++ resolved
@@ -188,12 +188,8 @@
 mod tests {
     use super::*;
     use crate::metadata::TableConfig;
-<<<<<<< HEAD
     use crate::proto::writer_service_server::WriterService;
-    use crate::test_utils::{setup_test_db, setup_test_object_store};
-=======
     use crate::test_utils::{docker_is_available, setup_test_db, setup_test_object_store};
->>>>>>> e64bdae7
 
     #[tokio::test]
     async fn test_writer_service() {
